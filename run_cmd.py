--- conflicted
+++ resolved
@@ -1,10 +1,6 @@
 from itertools import product
 from trainer import FFNTrainer, DeepONetTrainer, MeshNeuralOperatorTrainer
-<<<<<<< HEAD
-from config import use_cmd_config, EQUATION_VALUES, EQUATION_KEYS, MODELS
-=======
-from config import use_cmd_config, EQUATION_VALUES, EQUATION_KEY
->>>>>>> 60598b8f
+from config import use_cmd_config, EQUATION_VALUES, EQUATION_KEY, MODELS
 
 
 def build_trainer(config):
@@ -29,7 +25,7 @@
         trainer.predict(config.n_eval_spatial)
     elif config.task == "plot_varying":
         eval_results = []
-        k = EQUATION_KEYS[config.equation]
+        k = EQUATION_KEY[config.equation]
         for v in EQUATION_VALUES:
             config[k] = v
             trainer = build_trainer(config)
